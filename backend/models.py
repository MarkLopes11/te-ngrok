import os
import re
from typing import Tuple, Optional, List, Dict
from dataclasses import dataclass
import random
import yt_dlp
import assemblyai as aai
from dotenv import load_dotenv
from langchain_community.vectorstores import FAISS
from langchain.text_splitter import RecursiveCharacterTextSplitter
from langchain_google_genai import GoogleGenerativeAIEmbeddings, GoogleGenerativeAI
from langchain.chains import RetrievalQA
from langchain.prompts import PromptTemplate

load_dotenv(override=True)


@dataclass
class Config:
<<<<<<< HEAD
=======

>>>>>>> aa926e35
    BASE_DIR: str = os.path.dirname(os.path.abspath(__file__))
    MEDIA_DIR: str = os.path.join(BASE_DIR, "media")
    TRANSCRIPT_DIR: str = os.path.join(BASE_DIR, "transcripts")
    FAISS_INDEX_DIR: str = os.path.join(BASE_DIR, "faiss_index")

    def __post_init__(self):
        for directory in [self.MEDIA_DIR, self.TRANSCRIPT_DIR, self.FAISS_INDEX_DIR]:
            os.makedirs(directory, exist_ok=True)


class YouTube:
<<<<<<< HEAD
=======

>>>>>>> aa926e35
    def __init__(self):
        load_dotenv()
        self.config = Config()
        self.title = None
        self.vectordb = None
        self.transcript = None
        self._setup_ai_models()
        self._setup_assemblyai()

    def _setup_ai_models(self):
        self.embeddings = GoogleGenerativeAIEmbeddings(
            model="models/embedding-001", dimensions=1536
        )
        self.llm = GoogleGenerativeAI(model="gemini-pro", temperature=0.1)

    def _setup_assemblyai(self):
        aai.settings.api_key = os.getenv("ASSEMBLYAI_API_KEY")

    @staticmethod
    def sanitize_filename(filename: str) -> str:
        sanitized = re.sub(r'[<>:"/\\|?*]', "", filename)
        return sanitized.replace(" ", "_")

    def save_transcript(self, transcript: str, video_title: str) -> str:
        safe_title = self.sanitize_filename(video_title)
        transcript_path = os.path.join(self.config.TRANSCRIPT_DIR, f"{safe_title}.txt")
        try:
            with open(transcript_path, "w", encoding="utf-8") as f:
                f.write(transcript)
            return transcript_path
        except Exception as e:
            print(f"Error saving transcript: {str(e)}")
            return ""

    def download_audio(self, youtube_url: str) -> Tuple[Optional[str], Optional[str]]:
        try:
            ydl_opts = {
                "format": "bestaudio/best",
                "outtmpl": os.path.join(self.config.MEDIA_DIR, "%(id)s.%(ext)s"),
                "postprocessors": [],
            }

            with yt_dlp.YoutubeDL(ydl_opts) as ydl:
                info = ydl.extract_info(youtube_url, download=True)
                return (
                    os.path.join(self.config.MEDIA_DIR, f"{info['id']}.{info['ext']}"),
                    info["title"],
                )
        except Exception as e:
            print(f"Error downloading audio: {str(e)}")
            return None, None

    def get_transcription(self, youtube_url: str):
        audio_file, video_title = self.download_audio(youtube_url)
        if not audio_file:
            return None, None

        try:
            transcriber = aai.Transcriber()
            transcript = transcriber.transcribe(audio_file)

            if transcript.text:
                transcript_path = self.save_transcript(transcript.text, video_title)
                if transcript_path:
                    print(f"Transcript saved to: {transcript_path}")

                self.transcript = transcript.text
                self.title = video_title

            return transcript.text, video_title
        except Exception as e:
            print(f"Error transcribing audio: {str(e)}")
            return None, None

    def create_vectorstore(self, text: str) -> FAISS:
        text_splitter = RecursiveCharacterTextSplitter(
            chunk_size=1000, chunk_overlap=10, length_function=len
        )
        chunks = text_splitter.split_text(text)
        vectorstore = FAISS.from_texts(texts=chunks, embedding=self.embeddings)
        vectorstore.save_local(self.config.FAISS_INDEX_DIR)
        self.vectordb = vectorstore

<<<<<<< HEAD
    def qna_on_yt_video(self, question: str, k: int = 6) -> str:
        prompt_template = PromptTemplate(
            template="""Answer the user's question in a clear, informative, and helpful way,
            as if you are an expert about the topic.
            User Question: {question}

            If the transcript doesn't contain relevant information to answer the question, respond with:
            "I'm sorry, but the information provided doesn't contain details about that topic. Let me know if you have any other questions I can assist with."

            Otherwise, provide a thorough explanation that addresses the user's question.
            Use simple language, provide examples, and break down complex topics into easy-to-understand steps.
            Feel free to include links to relevant resources if that would be helpful.""",
            input_variables=["question"],
=======
    def generate_answer(self, vectorstore: FAISS, question: str, k: int = 5) -> str:
        prompt_template = PromptTemplate(
        template="""You have access to the following context from a YouTube transcript:{context}
        Now, please answer the following question based on the context provided:
        Question: {question}
        
        If the context does not contain relevant information or if the answer cannot be found, respond politely with:
        "I'm sorry, but I couldn't find any information related to that question in the transcript."
        Please ensure your response is clear and concise.
        """,
        input_variables=["context", "question"],,
>>>>>>> aa926e35
        )

        llm_chain = RetrievalQA.from_chain_type(
            llm=self.llm,
            chain_type="stuff",
            retriever=self.vectordb.as_retriever(
                search_type="similarity", search_kwargs={"k": k}
            ),
            chain_type_kwargs={"prompt": prompt_template},
        )

        try:
            response = llm_chain(question)
            return response
        except Exception as e:
            print(f"Error generating answer: {str(e)}")
            return "Error generating the answer."

    def get_summary(self):
        if not self.transcript or not self.title:
            print("No transcript or title available. Please transcribe a video first.")
            return None

        prompt = f"""
        "Please provide a concise and clear summary of the following YouTube video transcript:
            Title: {self.title}
            Transcript: {self.transcript}
            Your summary should:
            Begin with the title of the video.
            Summarize the key points and main takeaways from the transcript.
            Ensure that the essence of the video is captured, focusing on the most important information.
            Keep the summary under 100 words, ensuring it remains both informative and concise.
            Avoid including unnecessary details while making sure no critical points are left out"
        """
        try:
            response = self.llm.invoke(prompt)
            return response
        except Exception as e:
            print(f"Error generating summary: {str(e)}")
            return None

    def generate_quiz(self) -> List[Dict]:
        """Generate quiz questions from transcript."""
        try:
            quiz = self._generate_quiz_questions(self.transcript)
            if quiz:
                quiz_path = os.path.join(self.TRANSCRIPT_DIR, "Quiz.txt")
                with open(quiz_path, 'w', encoding='utf-8') as f:
                    f.write(str(quiz))
            
            return quiz
        except Exception as e:
            print.error(f"Error generating quiz: {str(e)}")
            return []

    def _generate_quiz_questions(self) -> List[Dict]:
        """Internal method to generate quiz questions."""
        prompt = f"""
        Create 5 multiple-choice questions based on this transcript.
        Return them in this exact format:
        [
            {{"question": "Question text here?",
              "options": ["Option A", "Option B", "Option C", "Option D"],
              "answer": "Correct option here"}}
        ]
        Make sure the correct answer exactly matches one of the options.
        """
        
        response = self.llm.invoke(prompt + self.transcript)
        return eval(response)<|MERGE_RESOLUTION|>--- conflicted
+++ resolved
@@ -17,10 +17,6 @@
 
 @dataclass
 class Config:
-<<<<<<< HEAD
-=======
-
->>>>>>> aa926e35
     BASE_DIR: str = os.path.dirname(os.path.abspath(__file__))
     MEDIA_DIR: str = os.path.join(BASE_DIR, "media")
     TRANSCRIPT_DIR: str = os.path.join(BASE_DIR, "transcripts")
@@ -32,10 +28,6 @@
 
 
 class YouTube:
-<<<<<<< HEAD
-=======
-
->>>>>>> aa926e35
     def __init__(self):
         load_dotenv()
         self.config = Config()
@@ -119,7 +111,6 @@
         vectorstore.save_local(self.config.FAISS_INDEX_DIR)
         self.vectordb = vectorstore
 
-<<<<<<< HEAD
     def qna_on_yt_video(self, question: str, k: int = 6) -> str:
         prompt_template = PromptTemplate(
             template="""Answer the user's question in a clear, informative, and helpful way,
@@ -133,19 +124,6 @@
             Use simple language, provide examples, and break down complex topics into easy-to-understand steps.
             Feel free to include links to relevant resources if that would be helpful.""",
             input_variables=["question"],
-=======
-    def generate_answer(self, vectorstore: FAISS, question: str, k: int = 5) -> str:
-        prompt_template = PromptTemplate(
-        template="""You have access to the following context from a YouTube transcript:{context}
-        Now, please answer the following question based on the context provided:
-        Question: {question}
-        
-        If the context does not contain relevant information or if the answer cannot be found, respond politely with:
-        "I'm sorry, but I couldn't find any information related to that question in the transcript."
-        Please ensure your response is clear and concise.
-        """,
-        input_variables=["context", "question"],,
->>>>>>> aa926e35
         )
 
         llm_chain = RetrievalQA.from_chain_type(
